<<<<<<< HEAD
require('classtool');

function spec(b) {
  var config = b.config || require('./config');
  var log = b.log || require('./util/log');
  var Address = b.Address || require('./Address').class();
  var Script = b.Script || require('./Script').class();
  var ScriptInterpreter = b.ScriptInterpreter || require('./ScriptInterpreter').class();
  var util = b.util || require('./util/util');
  var bignum = b.bignum || require('bignum');
  var Put = b.Put || require('bufferput');
  var Parser = b.Parser || require('./util/BinaryParser').class();
  var Step = b.Step || require('step');
  var buffertools = b.buffertools || require('buffertools');

  var error = b.error || require('./util/error');
  var VerificationError = error.VerificationError;
  var MissingSourceError = error.MissingSourceError;

  var COINBASE_OP = Buffer.concat([util.NULL_HASH, new Buffer('FFFFFFFF', 'hex')]);

  function TransactionIn(data) {
    if ("object" !== typeof data) {
      data = {};
    }
    if (data.o) {
      this.o = data.o;
    } else {
      if (data.oTxHash && typeof data.oIndex !== 'undefined' && data.oIndex >= 0) {
        var hash = new Buffer(data.oTxHash, 'hex');
        hash = buffertools.reverse(hash);
        var voutBuf = new Buffer(4);
        voutBuf.writeUInt32LE(data.oIndex, 0);
        this.o = Buffer.concat([hash, voutBuf]);
      }
    }
    this.s = Buffer.isBuffer(data.s) ? data.s :
             Buffer.isBuffer(data.script) ? data.script : util.EMPTY_BUFFER;
    this.q = data.q ? data.q : data.sequence;
=======
var imports     = require('soop').imports();

var config             = imports.config || require('./config');
var log                = imports.log || require('./util/log');
var Address            = imports.Address || require('./Address');
var Script             = imports.Script || require('./Script');
var ScriptInterpreter  = imports.ScriptInterpreter || require('./ScriptInterpreter');
var util               = imports.util || require('./util/util');
var bignum             = imports.bignum || require('bignum');
var Put                = imports.Put || require('bufferput');
var Parser             = imports.Parser || require('./util/BinaryParser');
var Step               = imports.Step || require('step');
var buffertools        = imports.buffertools || require('buffertools');
var error              = imports.error || require('./util/error');
var VerificationError  = error.VerificationError;
var MissingSourceError = error.MissingSourceError;

var COINBASE_OP = Buffer.concat([util.NULL_HASH, new Buffer('FFFFFFFF', 'hex')]);

function TransactionIn(data) {
  if ("object" !== typeof data) {
    data = {};
>>>>>>> 66d3a0e8
  }
  if (data.o) {
    this.o = data.o;
  }
  this.s = Buffer.isBuffer(data.s) ? data.s :
            Buffer.isBuffer(data.script) ? data.script : util.EMPTY_BUFFER;
  this.q = data.q ? data.q : data.sequence;
}

TransactionIn.prototype.getScript = function getScript() {
  return new Script(this.s);
};

TransactionIn.prototype.isCoinBase = function isCoinBase() {
  return buffertools.compare(this.o, COINBASE_OP) === 0;
};

TransactionIn.prototype.serialize = function serialize() {
  var slen = util.varIntBuf(this.s.length);
  var qbuf = new Buffer(4);
  qbuf.writeUInt32LE(this.q, 0);

<<<<<<< HEAD
    var ret = Buffer.concat([this.o, slen, this.s, qbuf]);
    return ret;
  };
=======
  return Buffer.concat([this.o, slen, this.s, qbuf]);
};
>>>>>>> 66d3a0e8

TransactionIn.prototype.getOutpointHash = function getOutpointHash() {
  if ("undefined" !== typeof this.o.outHashCache) {
    return this.o.outHashCache;
  }

  return this.o.outHashCache = this.o.slice(0, 32);
};

TransactionIn.prototype.getOutpointIndex = function getOutpointIndex() {
  return (this.o[32]      ) +
          (this.o[33] <<  8) +
          (this.o[34] << 16) +
          (this.o[35] << 24);
};

TransactionIn.prototype.setOutpointIndex = function setOutpointIndex(n) {
  this.o[32] = n       & 0xff;
  this.o[33] = n >>  8 & 0xff;
  this.o[34] = n >> 16 & 0xff;
  this.o[35] = n >> 24 & 0xff;
};


function TransactionOut(data) {
  if ("object" !== typeof data) {
    data = {};
  }
  this.v = data.v ? data.v : data.value;
  this.s = data.s ? data.s : data.script;
};

TransactionOut.prototype.getValue = function getValue() {
  return new Parser(this.v).word64lu();
};

TransactionOut.prototype.getScript = function getScript() {
  return new Script(this.s);
};

TransactionOut.prototype.serialize = function serialize() {
  var slen = util.varIntBuf(this.s.length);
  return Buffer.concat([this.v, slen, this.s]);
};

function Transaction(data) {
  if ("object" !== typeof data) {
    data = {};
  }
  this.hash = data.hash || null;
  this.version = data.version;
  this.lock_time = data.lock_time;
  this.ins = Array.isArray(data.ins) ? data.ins.map(function (data) {
    var txin = new TransactionIn();
    txin.s = data.s;
    txin.q = data.q;
    txin.o = data.o;
    return txin;
  }) : [];
  this.outs = Array.isArray(data.outs) ? data.outs.map(function (data) {
    var txout = new TransactionOut();
    txout.v = data.v;
    txout.s = data.s;
    return txout;
  }) : [];
  if (data.buffer) this._buffer = data.buffer;
};
this.class = Transaction;
Transaction.In = TransactionIn;
Transaction.Out = TransactionOut;

Transaction.prototype.isCoinBase = function () {
  return this.ins.length == 1 && this.ins[0].isCoinBase();
};

Transaction.prototype.isStandard = function isStandard() {
  var i;
  for (i = 0; i < this.ins.length; i++) {
    if (this.ins[i].getScript().getInType() == "Strange") {
      return false;
    }
  }
  for (i = 0; i < this.outs.length; i++) {
    if (this.outs[i].getScript().getOutType() == "Strange") {
      return false;
    }
  }
  return true;
};

Transaction.prototype.serialize = function serialize() {
  var bufs = [];

  var buf = new Buffer(4);
  buf.writeUInt32LE(this.version, 0);
  bufs.push(buf);

  bufs.push(util.varIntBuf(this.ins.length));
  this.ins.forEach(function (txin) {
    bufs.push(txin.serialize());
  });

  bufs.push(util.varIntBuf(this.outs.length));
  this.outs.forEach(function (txout) {
    bufs.push(txout.serialize());
  });

  var buf = new Buffer(4);
  buf.writeUInt32LE(this.lock_time, 0);
  bufs.push(buf);

  this._buffer = Buffer.concat(bufs);
  return this._buffer;
};

Transaction.prototype.getBuffer = function getBuffer() {
  if (this._buffer) return this._buffer;

  return this.serialize();
};

Transaction.prototype.calcHash = function calcHash() {
  this.hash =  util.twoSha256(this.getBuffer());
  return this.hash;
};

Transaction.prototype.checkHash = function checkHash() {
  if (!this.hash || !this.hash.length) return false;

  return buffertools.compare(this.calcHash(), this.hash) === 0;
};

Transaction.prototype.getHash = function getHash() {
  if (!this.hash || !this.hash.length) {
    this.hash = this.calcHash();
  }
  return this.hash;
};

// convert encoded list of inputs to easy-to-use JS list-of-lists
Transaction.prototype.inputs = function inputs() {
  var res = [];
  for (var i = 0; i < this.ins.length; i++) {
    var txin = this.ins[i];
    var outHash = txin.getOutpointHash();
    var outIndex = txin.getOutpointIndex();
    res.push([outHash, outIndex]);
  }

  return res;
}

/**
  * Load and cache transaction inputs.
  *
  * This function will try to load the inputs for a transaction.
  *
  * @param {BlockChain} blockChain A reference to the BlockChain object.
  * @param {TransactionMap|null} txStore Additional transactions to consider.
  * @param {Boolean} wait Whether to keep trying until the dependencies are
  * met (or a timeout occurs.)
  * @param {Function} callback Function to call on completion.
  */
Transaction.prototype.cacheInputs =
function cacheInputs(blockChain, txStore, wait, callback) {
  var self = this;

  var txCache = new TransactionInputsCache(this);
  txCache.buffer(blockChain, txStore, wait, callback);
};

Transaction.prototype.verify = function verify(txCache, blockChain, callback) {
  var self = this;

  var txIndex = txCache.txIndex;

  var outpoints = [];

  var valueIn = bignum(0);
  var valueOut = bignum(0);

  function getTxOut(txin, n) {
    var outHash = txin.getOutpointHash();
    var outIndex = txin.getOutpointIndex();
    var outHashBase64 = outHash.toString('base64');
    var fromTxOuts = txIndex[outHashBase64];

    if (!fromTxOuts) {
      throw new MissingSourceError(
        "Source tx " + util.formatHash(outHash) +
          " for inputs " + n  + " not found",
        // We store the hash of the missing tx in the error
        // so that the txStore can watch out for it.
        outHash.toString('base64')
      );
    }

    var txout = fromTxOuts[outIndex];

    if (!txout) {
      throw new Error("Source output index "+outIndex+
                      " for input "+n+" out of bounds");
    }

    return txout;
  };

  Step(
    function verifyInputs() {
      var group = this.group();

      if (self.isCoinBase()) {
        throw new Error("Coinbase tx are invalid unless part of a block");
      }

      self.ins.forEach(function (txin, n) {
        var txout = getTxOut(txin, n);

        // TODO: Verify coinbase maturity

        valueIn = valueIn.add(util.valueToBigInt(txout.v));

        outpoints.push(txin.o);

        self.verifyInput(n, txout.getScript(), group());
      });
    },

    function verifyInputsResults(err, results) {
      if (err) throw err;

      for (var i = 0, l = results.length; i < l; i++) {
        if (!results[i]) {
          var txout = getTxOut(self.ins[i]);
          log.debug('Script evaluated to false');
          log.debug('|- scriptSig', ""+self.ins[i].getScript());
          log.debug('`- scriptPubKey', ""+txout.getScript());
          throw new VerificationError('Script for input '+i+' evaluated to false');
        }
      }

      this();
    },

    function queryConflicts(err) {
      if (err) throw err;

      // Make sure there are no other transactions spending the same outs
      blockChain.countConflictingTransactions(outpoints, this);
    },
    function checkConflicts(err, count) {
      if (err) throw err;

      self.outs.forEach(function (txout) {
        valueOut = valueOut.add(util.valueToBigInt(txout.v));
      });

      if (valueIn.cmp(valueOut) < 0) {
        var outValue = util.formatValue(valueOut);
        var inValue = util.formatValue(valueIn);
        throw new Error("Tx output value (BTC "+outValue+") "+
                        "exceeds input value (BTC "+inValue+")");
      }

      var fees = valueIn.sub(valueOut);

      if (count) {
        // Spent output detected, retrieve transaction that spends it
        blockChain.getConflictingTransactions(outpoints, function (err, results) {
          if (results.length) {
            if (buffertools.compare(results[0].getHash(), self.getHash()) === 0) {
              log.warn("Detected tx re-add (recoverable db corruption): "
                          + util.formatHashAlt(results[0].getHash()));
              // TODO: Needs to return an error for the memory pool case?
              callback(null, fees);
            } else {
              callback(new Error("At least one referenced output has"
                                  + " already been spent in tx "
                                  + util.formatHashAlt(results[0].getHash())));
            }
          } else {
            callback(new Error("Outputs of this transaction are spent, but "+
                                "the transaction(s) that spend them are not "+
                                "available. This probably means you need to "+
                                "reset your database."));
          }
        });
        return;
      }

      // Success
      this(null, fees);
    },
    callback
  );
};

Transaction.prototype.verifyInput = function verifyInput(n, scriptPubKey, callback) {
  return ScriptInterpreter.verify(this.ins[n].getScript(),
                                  scriptPubKey,
                                  this, n, 0,
                                  callback);
};

/**
  * Returns an object containing all pubkey hashes affected by this transaction.
  *
  * The return object contains the base64-encoded pubKeyHash values as keys
  * and the original pubKeyHash buffers as values.
  */
Transaction.prototype.getAffectedKeys = function getAffectedKeys(txCache) {
  // TODO: Function won't consider results cached if there are no affected
  //       accounts.
  if (!(this.affects && this.affects.length)) {
    this.affects = [];

    // Index any pubkeys affected by the outputs of this transaction
    for (var i = 0, l = this.outs.length; i < l; i++) {
      try {
        var txout = this.outs[i];
        var script = txout.getScript();

        var outPubKey = script.simpleOutPubKeyHash();
        if (outPubKey) {
          this.affects.push(outPubKey);
        }
      } catch (err) {
        // It's not our job to validate, so we just ignore any errors and issue
        // a very low level log message.
        log.debug("Unable to determine affected pubkeys: " +
                      (err.stack ? err.stack : ""+err));
      }
    };

    // Index any pubkeys affected by the inputs of this transaction
    var txIndex = txCache.txIndex;
    for (var i = 0, l = this.ins.length; i < l; i++) {
      try {
        var txin = this.ins[i];

        if (txin.isCoinBase()) continue;

        // In the case of coinbase or IP transactions, the txin doesn't
        // actually contain the pubkey, so we look at the referenced txout
        // instead.
        var outHash = txin.getOutpointHash();
        var outIndex = txin.getOutpointIndex();
        var outHashBase64 = outHash.toString('base64');
        var fromTxOuts = txIndex[outHashBase64];

        if (!fromTxOuts) {
          throw new Error("Input not found!");
        }

        var txout = fromTxOuts[outIndex];
        var script = txout.getScript();

        var outPubKey = script.simpleOutPubKeyHash();
        if (outPubKey) {
          this.affects.push(outPubKey);
        }
      } catch (err) {
        // It's not our job to validate, so we just ignore any errors and issue
        // a very low level log message.
        log.debug("Unable to determine affected pubkeys: " +
                      (err.stack ? err.stack : ""+err));
      }
    }
  }

  var affectedKeys = {};

  this.affects.forEach(function (pubKeyHash) {
    affectedKeys[pubKeyHash.toString('base64')] = pubKeyHash;
  });

  return affectedKeys;
};

var OP_CODESEPARATOR = 171;

var SIGHASH_ALL = 1;
var SIGHASH_NONE = 2;
var SIGHASH_SINGLE = 3;
var SIGHASH_ANYONECANPAY = 80;

Transaction.SIGHASH_ALL=SIGHASH_ALL;
Transaction.SIGHASH_NONE=SIGHASH_NONE;
Transaction.SIGHASH_SINGLE=SIGHASH_SINGLE;
Transaction.SIGHASH_ANYONECANPAY=SIGHASH_ANYONECANPAY;

Transaction.prototype.hashForSignature =
function hashForSignature(script, inIndex, hashType) {
  if (+inIndex !== inIndex ||
      inIndex < 0 || inIndex >= this.ins.length) {
    throw new Error("Input index '"+inIndex+"' invalid or out of bounds "+
                    "("+this.ins.length+" inputs)");
  }

  // Clone transaction
  var txTmp = new Transaction();
  this.ins.forEach(function (txin, i) {
    txTmp.ins.push(new TransactionIn(txin));
  });
  this.outs.forEach(function (txout) {
    txTmp.outs.push(new TransactionOut(txout));
  });
  txTmp.version = this.version;
  txTmp.lock_time = this.lock_time;

  // In case concatenating two scripts ends up with two codeseparators,
  // or an extra one at the end, this prevents all those possible
  // incompatibilities.
  script.findAndDelete(OP_CODESEPARATOR);

  // Get mode portion of hashtype
  var hashTypeMode = hashType & 0x1f;

  // Generate modified transaction data for hash
  var bytes = (new Put());
  bytes.word32le(this.version);

  // Serialize inputs
  if (hashType & SIGHASH_ANYONECANPAY) {
    // Blank out all inputs except current one, not recommended for open
    // transactions.
    bytes.varint(1);
    bytes.put(this.ins[inIndex].o);
    bytes.varint(script.buffer.length);
    bytes.put(script.buffer);
    bytes.word32le(this.ins[inIndex].q);
  } else {
    bytes.varint(this.ins.length);
    for (var i = 0, l = this.ins.length; i < l; i++) {
      var txin = this.ins[i];
      bytes.put(this.ins[i].o);

      // Current input's script gets set to the script to be signed, all others
      // get blanked.
      if (inIndex === i) {
        bytes.varint(script.buffer.length);
        bytes.put(script.buffer);
      } else {
        bytes.varint(0);
      }

      if (hashTypeMode === SIGHASH_NONE && inIndex !== i) {
        bytes.word32le(0);
      } else {
        bytes.word32le(this.ins[i].q);
      }
    }
  }

  // Serialize outputs
  if (hashTypeMode === SIGHASH_NONE) {
    bytes.varint(0);
  } else {
    var outsLen;
    if (hashTypeMode === SIGHASH_SINGLE) {
      // TODO: Untested
      if (inIndex >= txTmp.outs.length) {
        throw new Error("Transaction.hashForSignature(): SIGHASH_SINGLE " +
                        "no corresponding txout found - out of bounds");
      }
      outsLen = inIndex + 1;
    } else {
      outsLen = this.outs.length;
    }

    // TODO: If hashTypeMode !== SIGHASH_SINGLE, we could memcpy this whole
    //       section from the original transaction as is.
    bytes.varint(outsLen);
    for (var i = 0; i < outsLen; i++) {
      if (hashTypeMode === SIGHASH_SINGLE && i !== inIndex) {
        // Zero all outs except the one we want to keep
        bytes.put(util.INT64_MAX);
        bytes.varint(0);
      } else {
        bytes.put(this.outs[i].v);
        bytes.varint(this.outs[i].s.length);
        bytes.put(this.outs[i].s);
      }
    }
  }

  bytes.word32le(this.lock_time);

  var buffer = bytes.buffer();

  // Append hashType
  buffer = Buffer.concat([buffer, new Buffer([parseInt(hashType), 0, 0, 0])]);

  return util.twoSha256(buffer);
};

/**
  * Returns an object with the same field names as jgarzik's getblock patch.
  */
Transaction.prototype.getStandardizedObject = function getStandardizedObject() {
  var tx = {
    hash: util.formatHashFull(this.getHash()),
    version: this.version,
    lock_time: this.lock_time
  };

  var totalSize = 8; // version + lock_time
  totalSize += util.getVarIntSize(this.ins.length); // tx_in count
  var ins = this.ins.map(function (txin) {
    var txinObj = {
      prev_out: {
        hash: buffertools.reverse(new Buffer(txin.getOutpointHash())).toString('hex'),
        n: txin.getOutpointIndex()
      }
    };
    if (txin.isCoinBase()) {
      txinObj.coinbase = txin.s.toString('hex');
    } else {
      txinObj.scriptSig = new Script(txin.s).getStringContent(false, 0);
    }
    totalSize += 36 + util.getVarIntSize(txin.s.length) +
      txin.s.length + 4; // outpoint + script_len + script + sequence
    return txinObj;
  });

  totalSize += util.getVarIntSize(this.outs.length);
  var outs = this.outs.map(function (txout) {
    totalSize += util.getVarIntSize(txout.s.length) +
      txout.s.length + 8; // script_len + script + value
    return {
      value: util.formatValue(txout.v),
      scriptPubKey: new Script(txout.s).getStringContent(false, 0)
    };
  });

  tx.size = totalSize;

  tx["in"] = ins;
  tx["out"] = outs;

  return tx;
};

// Add some Mongoose compatibility functions to the plain object
Transaction.prototype.toObject = function toObject() {
  return this;
};

Transaction.prototype.fromObj = function fromObj(obj) {
  var txobj = {};
  txobj.version = obj.version || 1;
  txobj.lock_time = obj.lock_time || 0;
  txobj.ins = [];
  txobj.outs = [];

  obj.inputs.forEach(function(inputobj) {
    var txin = new TransactionIn();
    txin.s = util.EMPTY_BUFFER;
    txin.q = 0xffffffff;

    var hash = new Buffer(inputobj.txid, 'hex');
    hash = buffertools.reverse(hash);
    var vout = parseInt(inputobj.vout);
    var voutBuf = new Buffer(4);
    voutBuf.writeUInt32LE(vout, 0);

    txin.o = Buffer.concat([hash, voutBuf]);

    txobj.ins.push(txin);
  });

  var keys = Object.keys(obj.outputs);
  keys.forEach(function(addrStr) {
    var addr = new Address(addrStr);
    var script = Script.createPubKeyHashOut(addr.payload());

    var valueNum = bignum(obj.outputs[addrStr]);
    var value = util.bigIntToValue(valueNum);

    var txout = new TransactionOut();
    txout.v = value;
    txout.s = script.getBuffer();

    txobj.outs.push(txout);
  });

  this.lock_time = txobj.lock_time;
  this.version = txobj.version;
  this.ins = txobj.ins;
  this.outs = txobj.outs;
}

Transaction.prototype.parse = function (parser) {
  if (Buffer.isBuffer(parser)) {
    parser = new Parser(parser);
  }

  var i, sLen, startPos = parser.pos;

  this.version = parser.word32le();
  
  var txinCount = parser.varInt();

  this.ins = [];
  for (j = 0; j < txinCount; j++) {
    var txin = new TransactionIn();
    txin.o = parser.buffer(36);               // outpoint
    sLen = parser.varInt();                   // script_len
    txin.s = parser.buffer(sLen);             // script
    txin.q = parser.word32le();               // sequence
    this.ins.push(txin);
  }

<<<<<<< HEAD
  Transaction.prototype.parse = function (parser) {
    if (Buffer.isBuffer(parser)) {
      this._buffer = parser;
      parser = new Parser(parser);
    }
=======
  var txoutCount = parser.varInt();
>>>>>>> 66d3a0e8

  this.outs = [];
  for (j = 0; j < txoutCount; j++) {
    var txout = new TransactionOut();
    txout.v = parser.buffer(8);               // value
    sLen = parser.varInt();                   // script_len
    txout.s = parser.buffer(sLen);            // script
    this.outs.push(txout);
  }

  this.lock_time = parser.word32le();
  this.calcHash();
};

var TransactionInputsCache = exports.TransactionInputsCache =
function TransactionInputsCache(tx)
{
  var txList = [];
  var txList64 = [];
  var reqOuts = {};

  // Get list of transactions required for verification
  tx.ins.forEach(function (txin) {
    if (txin.isCoinBase()) return;

    var hash = txin.o.slice(0, 32);
    var hash64 = hash.toString('base64');
    if (txList64.indexOf(hash64) == -1) {
      txList.push(hash);
      txList64.push(hash64);
    }
    if (!reqOuts[hash64]) {
      reqOuts[hash64] = [];
    }
    reqOuts[hash64][txin.getOutpointIndex()] = true;
  });

  this.tx = tx;
  this.txList = txList;
  this.txList64 = txList64;
  this.txIndex = {};
  this.requiredOuts = reqOuts;
  this.callbacks = [];
};

TransactionInputsCache.prototype.buffer = function buffer(blockChain, txStore, wait, callback)
{
  var self = this;

  var complete = false;

  if ("function" === typeof callback) {
    self.callbacks.push(callback);
  }

  var missingTx = {};
  self.txList64.forEach(function (hash64) {
    missingTx[hash64] = true;
  });

  // A utility function to create the index object from the txs result lists
  function indexTxs(err, txs) {
    if (err) throw err;

    // Index memory transactions
    txs.forEach(function (tx) {
      var hash64 = tx.getHash().toString('base64');
      var obj = {};
      Object.keys(self.requiredOuts[hash64]).forEach(function (o) {
        obj[+o] = tx.outs[+o];
      });
      self.txIndex[hash64] = obj;
      delete missingTx[hash64];
    });

    this(null);
  };

  Step(
    // First find and index memory transactions (if a txStore was provided)
    function findMemTx() {
      if (txStore) {
        txStore.find(self.txList64, this);
      } else {
        this(null, []);
      }
    },
    indexTxs,
    // Second find and index persistent transactions
    function findBlockChainTx(err) {
      if (err) throw err;

      // TODO: Major speedup should be possible if we load only the outs and not
      //       whole transactions.
      var callback = this;
      blockChain.getOutputsByHashes(self.txList, function (err, result) {
        callback(err, result);
      });
    },
    indexTxs,
    function saveTxCache(err) {
      if (err) throw err;

      var missingTxDbg = '';
      if (Object.keys(missingTx).length) {
        missingTxDbg = Object.keys(missingTx).map(function (hash64) {
          return util.formatHash(new Buffer(hash64, 'base64'));
        }).join(',');
      }

      if (wait && Object.keys(missingTx).length) {
        // TODO: This might no longer be needed now that saveTransactions uses
        //       the safe=true option.
        setTimeout(function () {
          var missingHashes = Object.keys(missingTx);
          if (missingHashes.length) {
            self.callback(new Error('Missing inputs (timeout while searching): '
                                    + missingTxDbg));
          } else if (!complete) {
            self.callback(new Error('Callback failed to trigger'));
          }
        }, 10000);
      } else {
        complete = true;
        this(null, self);
      }
    },
    self.callback.bind(self)
  );
};


TransactionInputsCache.prototype.callback = function callback(err)
{
  var args = Array.prototype.slice.apply(arguments);

  // Empty the callback array first (because downstream functions could add new
  // callbacks or otherwise interfere if were not in a consistent state.)
  var cbs = this.callbacks;
  this.callbacks = [];

  try {
    cbs.forEach(function (cb) {
      cb.apply(null, args);
    });
  } catch (err) {
    log.err("Callback error after connecting tx inputs: "+
                  (err.stack ? err.stack : err.toString()));
  }
};

module.exports = require('soop')(Transaction);<|MERGE_RESOLUTION|>--- conflicted
+++ resolved
@@ -1,46 +1,4 @@
-<<<<<<< HEAD
-require('classtool');
-
-function spec(b) {
-  var config = b.config || require('./config');
-  var log = b.log || require('./util/log');
-  var Address = b.Address || require('./Address').class();
-  var Script = b.Script || require('./Script').class();
-  var ScriptInterpreter = b.ScriptInterpreter || require('./ScriptInterpreter').class();
-  var util = b.util || require('./util/util');
-  var bignum = b.bignum || require('bignum');
-  var Put = b.Put || require('bufferput');
-  var Parser = b.Parser || require('./util/BinaryParser').class();
-  var Step = b.Step || require('step');
-  var buffertools = b.buffertools || require('buffertools');
-
-  var error = b.error || require('./util/error');
-  var VerificationError = error.VerificationError;
-  var MissingSourceError = error.MissingSourceError;
-
-  var COINBASE_OP = Buffer.concat([util.NULL_HASH, new Buffer('FFFFFFFF', 'hex')]);
-
-  function TransactionIn(data) {
-    if ("object" !== typeof data) {
-      data = {};
-    }
-    if (data.o) {
-      this.o = data.o;
-    } else {
-      if (data.oTxHash && typeof data.oIndex !== 'undefined' && data.oIndex >= 0) {
-        var hash = new Buffer(data.oTxHash, 'hex');
-        hash = buffertools.reverse(hash);
-        var voutBuf = new Buffer(4);
-        voutBuf.writeUInt32LE(data.oIndex, 0);
-        this.o = Buffer.concat([hash, voutBuf]);
-      }
-    }
-    this.s = Buffer.isBuffer(data.s) ? data.s :
-             Buffer.isBuffer(data.script) ? data.script : util.EMPTY_BUFFER;
-    this.q = data.q ? data.q : data.sequence;
-=======
-var imports     = require('soop').imports();
-
+var imports            = require('soop').imports();
 var config             = imports.config || require('./config');
 var log                = imports.log || require('./util/log');
 var Address            = imports.Address || require('./Address');
@@ -53,21 +11,26 @@
 var Step               = imports.Step || require('step');
 var buffertools        = imports.buffertools || require('buffertools');
 var error              = imports.error || require('./util/error');
-var VerificationError  = error.VerificationError;
-var MissingSourceError = error.MissingSourceError;
 
 var COINBASE_OP = Buffer.concat([util.NULL_HASH, new Buffer('FFFFFFFF', 'hex')]);
 
 function TransactionIn(data) {
   if ("object" !== typeof data) {
     data = {};
->>>>>>> 66d3a0e8
   }
   if (data.o) {
     this.o = data.o;
+  } else {
+    if (data.oTxHash && typeof data.oIndex !== 'undefined' && data.oIndex >= 0) {
+      var hash = new Buffer(data.oTxHash, 'hex');
+      hash = buffertools.reverse(hash);
+      var voutBuf = new Buffer(4);
+      voutBuf.writeUInt32LE(data.oIndex, 0);
+      this.o = Buffer.concat([hash, voutBuf]);
+    }
   }
   this.s = Buffer.isBuffer(data.s) ? data.s :
-            Buffer.isBuffer(data.script) ? data.script : util.EMPTY_BUFFER;
+           Buffer.isBuffer(data.script) ? data.script : util.EMPTY_BUFFER;
   this.q = data.q ? data.q : data.sequence;
 }
 
@@ -84,14 +47,9 @@
   var qbuf = new Buffer(4);
   qbuf.writeUInt32LE(this.q, 0);
 
-<<<<<<< HEAD
-    var ret = Buffer.concat([this.o, slen, this.s, qbuf]);
-    return ret;
-  };
-=======
-  return Buffer.concat([this.o, slen, this.s, qbuf]);
-};
->>>>>>> 66d3a0e8
+  var ret = Buffer.concat([this.o, slen, this.s, qbuf]);
+  return ret;
+};
 
 TransactionIn.prototype.getOutpointHash = function getOutpointHash() {
   if ("undefined" !== typeof this.o.outHashCache) {
@@ -103,9 +61,9 @@
 
 TransactionIn.prototype.getOutpointIndex = function getOutpointIndex() {
   return (this.o[32]      ) +
-          (this.o[33] <<  8) +
-          (this.o[34] << 16) +
-          (this.o[35] << 24);
+         (this.o[33] <<  8) +
+         (this.o[34] << 16) +
+         (this.o[35] << 24);
 };
 
 TransactionIn.prototype.setOutpointIndex = function setOutpointIndex(n) {
@@ -245,16 +203,16 @@
 }
 
 /**
-  * Load and cache transaction inputs.
-  *
-  * This function will try to load the inputs for a transaction.
-  *
-  * @param {BlockChain} blockChain A reference to the BlockChain object.
-  * @param {TransactionMap|null} txStore Additional transactions to consider.
-  * @param {Boolean} wait Whether to keep trying until the dependencies are
-  * met (or a timeout occurs.)
-  * @param {Function} callback Function to call on completion.
-  */
+ * Load and cache transaction inputs.
+ *
+ * This function will try to load the inputs for a transaction.
+ *
+ * @param {BlockChain} blockChain A reference to the BlockChain object.
+ * @param {TransactionMap|null} txStore Additional transactions to consider.
+ * @param {Boolean} wait Whether to keep trying until the dependencies are
+ * met (or a timeout occurs.)
+ * @param {Function} callback Function to call on completion.
+ */
 Transaction.prototype.cacheInputs =
 function cacheInputs(blockChain, txStore, wait, callback) {
   var self = this;
@@ -369,14 +327,14 @@
               callback(null, fees);
             } else {
               callback(new Error("At least one referenced output has"
-                                  + " already been spent in tx "
-                                  + util.formatHashAlt(results[0].getHash())));
+                                 + " already been spent in tx "
+                                 + util.formatHashAlt(results[0].getHash())));
             }
           } else {
             callback(new Error("Outputs of this transaction are spent, but "+
-                                "the transaction(s) that spend them are not "+
-                                "available. This probably means you need to "+
-                                "reset your database."));
+                               "the transaction(s) that spend them are not "+
+                               "available. This probably means you need to "+
+                               "reset your database."));
           }
         });
         return;
@@ -397,11 +355,11 @@
 };
 
 /**
-  * Returns an object containing all pubkey hashes affected by this transaction.
-  *
-  * The return object contains the base64-encoded pubKeyHash values as keys
-  * and the original pubKeyHash buffers as values.
-  */
+ * Returns an object containing all pubkey hashes affected by this transaction.
+ *
+ * The return object contains the base64-encoded pubKeyHash values as keys
+ * and the original pubKeyHash buffers as values.
+ */
 Transaction.prototype.getAffectedKeys = function getAffectedKeys(txCache) {
   // TODO: Function won't consider results cached if there are no affected
   //       accounts.
@@ -422,7 +380,7 @@
         // It's not our job to validate, so we just ignore any errors and issue
         // a very low level log message.
         log.debug("Unable to determine affected pubkeys: " +
-                      (err.stack ? err.stack : ""+err));
+                     (err.stack ? err.stack : ""+err));
       }
     };
 
@@ -457,7 +415,7 @@
         // It's not our job to validate, so we just ignore any errors and issue
         // a very low level log message.
         log.debug("Unable to determine affected pubkeys: " +
-                      (err.stack ? err.stack : ""+err));
+                     (err.stack ? err.stack : ""+err));
       }
     }
   }
@@ -589,8 +547,8 @@
 };
 
 /**
-  * Returns an object with the same field names as jgarzik's getblock patch.
-  */
+ * Returns an object with the same field names as jgarzik's getblock patch.
+ */
 Transaction.prototype.getStandardizedObject = function getStandardizedObject() {
   var tx = {
     hash: util.formatHashFull(this.getHash()),
@@ -686,6 +644,7 @@
 
 Transaction.prototype.parse = function (parser) {
   if (Buffer.isBuffer(parser)) {
+    this._buffer = parser;
     parser = new Parser(parser);
   }
 
@@ -705,15 +664,7 @@
     this.ins.push(txin);
   }
 
-<<<<<<< HEAD
-  Transaction.prototype.parse = function (parser) {
-    if (Buffer.isBuffer(parser)) {
-      this._buffer = parser;
-      parser = new Parser(parser);
-    }
-=======
   var txoutCount = parser.varInt();
->>>>>>> 66d3a0e8
 
   this.outs = [];
   for (j = 0; j < txoutCount; j++) {
@@ -861,7 +812,7 @@
     });
   } catch (err) {
     log.err("Callback error after connecting tx inputs: "+
-                  (err.stack ? err.stack : err.toString()));
+                 (err.stack ? err.stack : err.toString()));
   }
 };
 
